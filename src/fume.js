--- conflicted
+++ resolved
@@ -1,7 +1,6 @@
 /* jshint immed:true, latedef:true, newcap:true, browser:true, node:true */
 
 var _ = require("lodash");
-var Rx  = require("rx");
 var clutility = require("clutility");
 
 /** @namespace Fume */
@@ -162,7 +161,7 @@
         if (typeof observer === "function")
             observer = new AnonymousObserver(observer);
 
-        this.replayForObserver(observer);
+        this.replay(observer);
 
         this.observersIdx += 1;
         this.observers[this.observersIdx] = observer;
@@ -211,16 +210,6 @@
     },
 
     /**
-     * Replays this stream for a specific observer only
-     */
-    replayForObserver : function(observer) {
-        var observers = this.observers;
-        this.observers = { tmp : observer };
-        this.replay();
-        this.observers = observers;
-    },
-
-    /**
         Use this method to push a value to all observers of this stream
 
         @protected
@@ -341,6 +330,11 @@
         if (transformFunction)
             this.transform = transformFunction;
 
+        var self = this;
+        this.sink = new AnonymousObserver(function(event){
+            self.out(event);
+        });
+
         stream = Stream.fromValue(stream);
         this.observing = stream;
         this.subscription = stream.subscribe(this);
@@ -352,18 +346,22 @@
         else if (event.isDirty() || event.isReady())
             this.out(event);
         else
-            this.transform(event);
-    },
-
-    replay : function() {
-        this.out(Event.dirty());
-        this.observing.replayForObserver(this);
-        this.out(Event.ready());
-    },
-
-    transform : function(event) {
+            this.transform(this.sink, event);
+    },
+
+    replay : function(observer) {
+        observer.in(Event.dirty());
+        var self = this;
+        this.observing.replay(new AnonymousObserver(function(event) {
+            if (!event.isDirty() && !event.isReady())
+                self.transform(observer, event);
+        }));
+        observer.in(Event.ready());
+    },
+
+    transform : function(observer, event) {
         //stub implementation, just pass in the events
-        this.out(event);
+        observer.in(event);
     },
 
     stop : function($super) {
@@ -400,16 +398,16 @@
             this.out(event);
     },
 
-    replay : function() {
+    replay : function(observer) {
         if (this.isReplaying) {
             //replay() is called before the observer is registered using subscribe,
             //so we can push the error without introducing unendless recursion
-            this.out(Event.error("cycle_detected", "Detected cycle in " + this));
+            observer.out(Event.error("cycle_detected", "Detected cycle in " + this));
             return;
         }
 
         this.isReplaying = true;
-        this.observing.replayForObserver(this);
+        this.observing.replay(observer);
         this.isReplaying = false;
     },
 
@@ -477,63 +475,10 @@
         else
             this.inputStates[inputIndex] = event;
     },
-<<<<<<< HEAD
     replay : function(observer) {
         observer.in(Event.dirty());
         observer.in(this.statesToEvent(this.inputStates));
         observer.in(Event.ready());
-=======
-    replay : function() {
-        this.out(Event.dirty());
-        
-        /*
-            replay all inputs, save the state
-        */
-        var states = [];
-        _.forEach(this.inputStreams, function(stream, idx) {
-            states[idx] = [];
-            stream.replayForObserver(new AnonymousObserver(function(event){
-                if (!event.isDirty() && !event.isReady()) {
-                    if (event.isComplexEvent())
-                        states[idx].push(Event.error("Complex events are not supported by Merge"));
-                    else
-                        states[idx].push(event);
-                }
-            }));
-        });
-
-        /*
-            replay all past states, such that each state has past at least ones:
-            A: 1 - 2 - 3
-            B: 1
-            C: 1 - 2
-
-            will be replayed as
-            [1,1,1]
-            [1,1,2]
-            [2,1,1]
-            [3,1,1]
-         */
-        var curStream = states.length - 1;
-        while (curStream > 0) {
-            var args = [];
-            for (var i = states.length - 1; i >= 0; i--) {
-                if (i != curStream)
-                    args[i] = states[i][0];
-                else if (i == curStream) {
-                    if (states[i].length > 1)
-                        args[i] = states[i].shift();
-                    else {
-                        args[i] = states[i][0];
-                        curStream -= 1;
-                    }
-                }
-            }
-            this.out(this.statesToEvent(args));
-        }
-
-        this.out(Event.ready());
->>>>>>> 5e8a2876
     },
     statesToEvent : function(states) {
         var values = [];
@@ -565,21 +510,13 @@
 
         $super(new Merge(streams), null);
     },
-<<<<<<< HEAD
     transform : function(observer, event) {
      try {
             var args = event.value;
             observer.in(this.latestEvent = Event.value(this.simpleFunc.apply(this, args)));
         } catch(e) { //TODO: is catch responsibility of primitive transformer? it is slow... or from the base transformer?
-=======
-    transform : function(event) {
-        try {
-            var args = event.value;
-            this.out(Event.value(this.simpleFunction.apply(this, args)));
-        } catch(e) { //TODO: is catch responsibility of primitive transformer? it is slow...
->>>>>>> 5e8a2876
             debugger;
-            this.out(Event.error(e));
+            observer.in(Event.error(e));
         }
     },
     replay : function(observer) {
@@ -603,10 +540,10 @@
         $super();
         this.value = value;
     },
-    replay : function() {
-        this.out(Event.dirty());
-        this.out(Event.value(this.value));
-        this.out(Event.ready());
+    replay : function(observer) {
+        observer.in(Event.dirty());
+        observer.in(Event.value(this.value));
+        observer.in(Event.ready());
     },
     toString : function() {
         return "(" + this.value + ")";
@@ -750,12 +687,12 @@
         return this.lengthPipe;
     },
 
-    replay : function() {
-        this.out(Event.dirty());
-        this.out(Event.clear());
+    replay : function(observer) {
+        observer.in(Event.dirty());
+        observer.in(Event.clear());
         for(var i = 0, l = this.items.length; i < l; i++)
-            this.out(Event.insert(i, this.items[i].get()));
-        this.out(Event.ready());
+            observer.in(Event.insert(i, this.items[i].get()));
+        observer.in(Event.ready());
     },
 
     /**
